--- conflicted
+++ resolved
@@ -9,22 +9,15 @@
 #SBATCH --output=/project/aip-aspuru/aburger/ReactBench/outslurm/slurm-%j.txt 
 #SBATCH --error=/project/aip-aspuru/aburger/ReactBench/outslurm/slurm-%j.txt
 
+# get env variables
 source .env
 
 # activate venv
 source ${PYTHONBIN}/activate
 
-<<<<<<< HEAD
-#module load cuda/12.6
-#module load gcc/12.3
-=======
-# get environment variables
-source .env
-
 module load cuda/12.6
 module load gcc/12.3
 module load rdkit/2023.09.5 openmm/8.2.0 openbabel/3.1.1 mctc-lib/0.3.1
->>>>>>> 80a001db
 
 echo `date`: Job $SLURM_JOB_ID is allocated resources.
 echo "Inside slurm_launcher.slrm ($0). received arguments: $@"
